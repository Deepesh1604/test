<<<<<<< HEAD
from fastapi import FastAPI, Response, Query
from fastapi.middleware.cors import CORSMiddleware
from typing import Union
import json
import uvicorn

YOUR_EMAIL = "22f2001290@ds.study.iitm.ac.in"

# Load dataset
with open("q-fastapi-llm-query.json") as f:
    data = json.load(f)

# Create app
app = FastAPI()

# Enable CORS
app.add_middleware(
    CORSMiddleware,
    allow_origins=["*"],
=======
from fastapi import FastAPI, UploadFile, File, HTTPException
from fastapi.responses import JSONResponse
from fastapi.middleware.cors import CORSMiddleware
from PIL import Image
import easyocr
import io
import re
import numpy as np

app = FastAPI()


app.add_middleware(
    CORSMiddleware,
    allow_origins=["*"],  
    allow_credentials=True,
>>>>>>> 16b53ada
    allow_methods=["*"],
    allow_headers=["*"]
)

<<<<<<< HEAD
@app.get("/query")
def query(q: str = Query(...), response: Response = None):
    response.headers["X-Email"] = YOUR_EMAIL
    answer: Union[str, int] = "Not Found"

    try:
        q_clean = q.strip().rstrip("?")
        q_lower = q_clean.lower()

        if "total sales of" in q_lower and "in" in q_lower:
            start = q_lower.find("total sales of") + len("total sales of")
            mid = q_lower.find("in")
            product = q_clean[start:mid].strip()
            city = q_clean[q_lower.find("in") + 2:].strip()

            total = sum(
                entry["sales"]
                for entry in data
                if entry["product"].strip().lower() == product.lower()
                and entry["city"].strip().lower() == city.lower()
            )
            answer = total

        elif "how many sales reps" in q_lower and "in" in q_lower:
            region = q_clean[q_lower.find("in") + 2:].strip()
            reps = set(
                entry["rep"]
                for entry in data
                if entry["region"].strip().lower() == region.lower()
            )
            answer = len(reps)

        elif "average sales for" in q_lower and "in" in q_lower:
            start = q_lower.find("average sales for") + len("average sales for")
            mid = q_lower.find("in")
            product = q_clean[start:mid].strip()
            region = q_clean[q_lower.find("in") + 2:].strip()

            filtered_sales = [
                entry["sales"]
                for entry in data
                if entry["product"].strip().lower() == product.lower()
                and entry["region"].strip().lower() == region.lower()
            ]
            answer = round(sum(filtered_sales) / len(filtered_sales)) if filtered_sales else 0

        elif "did" in q_lower and "make the highest sale in" in q_lower:
            rep_start = q_lower.find("did") + len("did")
            rep_end = q_lower.find("make the highest sale in")
            rep = q_clean[rep_start:rep_end].strip()
            city = q_clean[q_lower.find("in") + 2:].strip()

            filtered_entries = [
                entry
                for entry in data
                if entry["rep"].strip().lower() == rep.lower()
                and entry["city"].strip().lower() == city.lower()
            ]
            if filtered_entries:
                max_entry = max(filtered_entries, key=lambda x: x["sales"])
                answer = max_entry["date"]
            else:
                answer = "N/A"

    except Exception as e:
        print("Error:", e)
        answer = "Not Found"

    return {
        "answer": answer,
        "email": YOUR_EMAIL
    }
=======
YOUR_EMAIL = "yourmail"

reader = easyocr.Reader(['en'], gpu=False)

@app.post("/captcha")
async def solve_captcha(file: UploadFile = File(...)):
    try:
        contents = await file.read()
        image_bytes = io.BytesIO(contents)
        image = Image.open(image_bytes).convert("RGB")
    except Exception:
        raise HTTPException(status_code=400, detail="Invalid image file")

    try:
        result = reader.readtext(np.array(image), detail=0)
        full_text = " ".join(result)
        print("OCR Text:", full_text)
    except Exception:
        raise HTTPException(status_code=500, detail="OCR failed")

    numbers = re.findall(r'\d{8}', full_text)
    if len(numbers) < 2:
        raise HTTPException(status_code=400, detail="Not enough 8-digit numbers found")

    try:
        num1, num2 = int(numbers[0]), int(numbers[1])
        product = num1 * num2
    except Exception:
        raise HTTPException(status_code=400, detail="Failed to compute product")

    return JSONResponse(content={"answer": product, "email": YOUR_EMAIL})
>>>>>>> 16b53ada

# Run the app
if __name__ == "__main__":
<<<<<<< HEAD
    uvicorn.run("3_json_fastapi:app", host="0.0.0.0", port=8003, reload=True)
=======
    import uvicorn
    uvicorn.run("2_captcha:app", host="0.0.0.0", port=8002, reload=True)
>>>>>>> 16b53ada
<|MERGE_RESOLUTION|>--- conflicted
+++ resolved
@@ -1,157 +1,186 @@
-<<<<<<< HEAD
-from fastapi import FastAPI, Response, Query
+from fastapi import FastAPI, File, UploadFile, HTTPException
 from fastapi.middleware.cors import CORSMiddleware
-from typing import Union
-import json
-import uvicorn
+import pandas as pd
+import io
+import re
+from typing import Dict, Any
+import logging
 
-YOUR_EMAIL = "22f2001290@ds.study.iitm.ac.in"
+# Set up logging
+logging.basicConfig(level=logging.INFO)
+logger = logging.getLogger(__name__)
 
-# Load dataset
-with open("q-fastapi-llm-query.json") as f:
-    data = json.load(f)
+app = FastAPI(title="FinTrack Expense Analyzer", version="1.0.0")
 
-# Create app
-app = FastAPI()
-
-# Enable CORS
+# Enable CORS for all origins
 app.add_middleware(
     CORSMiddleware,
     allow_origins=["*"],
-=======
-from fastapi import FastAPI, UploadFile, File, HTTPException
-from fastapi.responses import JSONResponse
-from fastapi.middleware.cors import CORSMiddleware
-from PIL import Image
-import easyocr
-import io
-import re
-import numpy as np
-
-app = FastAPI()
-
-
-app.add_middleware(
-    CORSMiddleware,
-    allow_origins=["*"],  
     allow_credentials=True,
->>>>>>> 16b53ada
     allow_methods=["*"],
-    allow_headers=["*"]
+    allow_headers=["*"],
 )
 
-<<<<<<< HEAD
-@app.get("/query")
-def query(q: str = Query(...), response: Response = None):
-    response.headers["X-Email"] = YOUR_EMAIL
-    answer: Union[str, int] = "Not Found"
+def clean_amount(amount_str: str) -> float:
+    """Clean and convert amount string to float."""
+    if pd.isna(amount_str) or amount_str == '':
+        return 0.0
+    
+    # Convert to string and strip whitespace
+    amount_str = str(amount_str).strip()
+    
+    # Remove currency symbols and commas
+    amount_str = re.sub(r'[$€£¥₹,]', '', amount_str)
+    
+    # Handle parentheses for negative numbers
+    if amount_str.startswith('(') and amount_str.endswith(')'):
+        amount_str = '-' + amount_str[1:-1]
+    
+    # Remove any remaining non-numeric characters except decimal point and minus
+    amount_str = re.sub(r'[^\d\.-]', '', amount_str)
+    
+    try:
+        return float(amount_str)
+    except ValueError:
+        logger.warning(f"Could not convert amount: {amount_str}")
+        return 0.0
 
+def clean_category(category: str) -> str:
+    """Clean category string."""
+    if pd.isna(category):
+        return ''
+    
+    # Convert to string, strip whitespace, and normalize case
+    category = str(category).strip().lower()
+    
+    # Remove extra spaces
+    category = re.sub(r'\s+', ' ', category)
+    
+    return category
+
+def is_food_category(category: str) -> bool:
+    """Check if category is food-related."""
+    food_keywords = [
+        'food', 'restaurant', 'dining', 'lunch', 'dinner', 'breakfast',
+        'cafe', 'coffee', 'snack', 'meal', 'grocery', 'groceries',
+        'catering', 'takeout', 'delivery', 'fast food', 'fastfood'
+    ]
+    
+    category_clean = category.lower().strip()
+    
+    # Direct match
+    if category_clean == 'food':
+        return True
+    
+    # Check for food-related keywords
+    for keyword in food_keywords:
+        if keyword in category_clean:
+            return True
+    
+    return False
+
+@app.post("/analyze")
+async def analyze_expenses(file: UploadFile = File(...)) -> Dict[str, Any]:
+    """
+    Analyze expenses from uploaded CSV file and return total Food category spending.
+    """
     try:
-        q_clean = q.strip().rstrip("?")
-        q_lower = q_clean.lower()
+        # Read the uploaded file
+        contents = await file.read()
+        
+        # Try different encodings if UTF-8 fails
+        try:
+            csv_string = contents.decode('utf-8')
+        except UnicodeDecodeError:
+            try:
+                csv_string = contents.decode('latin-1')
+            except UnicodeDecodeError:
+                csv_string = contents.decode('cp1252')
+        
+        # Read CSV with pandas, handling various potential issues
+        try:
+            df = pd.read_csv(
+                io.StringIO(csv_string),
+                skipinitialspace=True,
+                skip_blank_lines=True,
+                encoding_errors='replace'
+            )
+        except pd.errors.EmptyDataError:
+            raise HTTPException(status_code=400, detail="CSV file is empty")
+        except Exception as e:
+            raise HTTPException(status_code=400, detail=f"Error reading CSV: {str(e)}")
+        
+        if df.empty:
+            raise HTTPException(status_code=400, detail="CSV file contains no data")
+        
+        logger.info(f"CSV columns: {list(df.columns)}")
+        logger.info(f"CSV shape: {df.shape}")
+        
+        # Clean column names - remove extra spaces and normalize case
+        df.columns = df.columns.str.strip().str.lower()
+        
+        # Try to identify relevant columns
+        amount_col = None
+        category_col = None
+        
+        # Look for amount/cost columns
+        for col in df.columns:
+            if any(keyword in col for keyword in ['amount', 'cost', 'price', 'total', 'sum', 'expense']):
+                amount_col = col
+                break
+        
+        # Look for category columns
+        for col in df.columns:
+            if any(keyword in col for keyword in ['category', 'type', 'description', 'item']):
+                category_col = col
+                break
+        
+        if amount_col is None:
+            raise HTTPException(status_code=400, detail="Could not identify amount column in CSV")
+        
+        if category_col is None:
+            raise HTTPException(status_code=400, detail="Could not identify category column in CSV")
+        
+        logger.info(f"Using amount column: {amount_col}")
+        logger.info(f"Using category column: {category_col}")
+        
+        # Clean the data
+        df[f'{amount_col}_clean'] = df[amount_col].apply(clean_amount)
+        df[f'{category_col}_clean'] = df[category_col].apply(clean_category)
+        
+        # Filter for food-related categories
+        food_mask = df[f'{category_col}_clean'].apply(is_food_category)
+        food_expenses = df[food_mask]
+        
+        logger.info(f"Found {len(food_expenses)} food-related expenses")
+        
+        # Calculate total food spending
+        total_food_spending = food_expenses[f'{amount_col}_clean'].sum()
+        
+        logger.info(f"Total food spending: {total_food_spending}")
+        
+        return {
+            "answer": round(total_food_spending, 2),
+            "email": "user@example.com",  # Replace with your actual email
+            "exam": "tds-2025-05-roe"
+        }
+        
+    except HTTPException:
+        raise
+    except Exception as e:
+        logger.error(f"Unexpected error: {str(e)}")
+        raise HTTPException(status_code=500, detail=f"Internal server error: {str(e)}")
 
-        if "total sales of" in q_lower and "in" in q_lower:
-            start = q_lower.find("total sales of") + len("total sales of")
-            mid = q_lower.find("in")
-            product = q_clean[start:mid].strip()
-            city = q_clean[q_lower.find("in") + 2:].strip()
+@app.get("/")
+async def root():
+    """Health check endpoint."""
+    return {"message": "FinTrack Expense Analyzer API is running"}
 
-            total = sum(
-                entry["sales"]
-                for entry in data
-                if entry["product"].strip().lower() == product.lower()
-                and entry["city"].strip().lower() == city.lower()
-            )
-            answer = total
+@app.get("/health")
+async def health_check():
+    """Health check endpoint."""
+    return {"status": "healthy"}
 
-        elif "how many sales reps" in q_lower and "in" in q_lower:
-            region = q_clean[q_lower.find("in") + 2:].strip()
-            reps = set(
-                entry["rep"]
-                for entry in data
-                if entry["region"].strip().lower() == region.lower()
-            )
-            answer = len(reps)
-
-        elif "average sales for" in q_lower and "in" in q_lower:
-            start = q_lower.find("average sales for") + len("average sales for")
-            mid = q_lower.find("in")
-            product = q_clean[start:mid].strip()
-            region = q_clean[q_lower.find("in") + 2:].strip()
-
-            filtered_sales = [
-                entry["sales"]
-                for entry in data
-                if entry["product"].strip().lower() == product.lower()
-                and entry["region"].strip().lower() == region.lower()
-            ]
-            answer = round(sum(filtered_sales) / len(filtered_sales)) if filtered_sales else 0
-
-        elif "did" in q_lower and "make the highest sale in" in q_lower:
-            rep_start = q_lower.find("did") + len("did")
-            rep_end = q_lower.find("make the highest sale in")
-            rep = q_clean[rep_start:rep_end].strip()
-            city = q_clean[q_lower.find("in") + 2:].strip()
-
-            filtered_entries = [
-                entry
-                for entry in data
-                if entry["rep"].strip().lower() == rep.lower()
-                and entry["city"].strip().lower() == city.lower()
-            ]
-            if filtered_entries:
-                max_entry = max(filtered_entries, key=lambda x: x["sales"])
-                answer = max_entry["date"]
-            else:
-                answer = "N/A"
-
-    except Exception as e:
-        print("Error:", e)
-        answer = "Not Found"
-
-    return {
-        "answer": answer,
-        "email": YOUR_EMAIL
-    }
-=======
-YOUR_EMAIL = "yourmail"
-
-reader = easyocr.Reader(['en'], gpu=False)
-
-@app.post("/captcha")
-async def solve_captcha(file: UploadFile = File(...)):
-    try:
-        contents = await file.read()
-        image_bytes = io.BytesIO(contents)
-        image = Image.open(image_bytes).convert("RGB")
-    except Exception:
-        raise HTTPException(status_code=400, detail="Invalid image file")
-
-    try:
-        result = reader.readtext(np.array(image), detail=0)
-        full_text = " ".join(result)
-        print("OCR Text:", full_text)
-    except Exception:
-        raise HTTPException(status_code=500, detail="OCR failed")
-
-    numbers = re.findall(r'\d{8}', full_text)
-    if len(numbers) < 2:
-        raise HTTPException(status_code=400, detail="Not enough 8-digit numbers found")
-
-    try:
-        num1, num2 = int(numbers[0]), int(numbers[1])
-        product = num1 * num2
-    except Exception:
-        raise HTTPException(status_code=400, detail="Failed to compute product")
-
-    return JSONResponse(content={"answer": product, "email": YOUR_EMAIL})
->>>>>>> 16b53ada
-
-# Run the app
 if __name__ == "__main__":
-<<<<<<< HEAD
-    uvicorn.run("3_json_fastapi:app", host="0.0.0.0", port=8003, reload=True)
-=======
     import uvicorn
-    uvicorn.run("2_captcha:app", host="0.0.0.0", port=8002, reload=True)
->>>>>>> 16b53ada
+    uvicorn.run(app, host="0.0.0.0", port=8000)